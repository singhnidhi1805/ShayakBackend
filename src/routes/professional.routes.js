--- conflicted
+++ resolved
@@ -145,53 +145,6 @@
 // FIXED: Using auth() instead of auth (allows all authenticated users for validation)
 router.post('/documents/validate', auth(), validateProfessionalDocuments);
 
-<<<<<<< HEAD
-// /**
-//  * @swagger
-//  * /api/professionals/location:
-//  *   put:
-//  *     tags:
-//  *       - Professional
-//  *     summary: Update the professional's location
-//  *     security:
-//  *       - bearerAuth: []
-//  *     requestBody:
-//  *       required: true
-//  *       content:
-//  *         application/json:
-//  *           schema:
-//  *             type: object
-//  *             properties:
-//  *               coordinates:
-//  *                 type: array
-//  *                 items:
-//  *                   type: number
-//  *                 description: Coordinates (longitude, latitude)
-//  *               isAvailable:
-//  *                 type: boolean
-//  *                 description: Availability status of the professional
-//  *     responses:
-//  *       200:
-//  *         description: Professional location updated successfully
-//  *         content:
-//  *           application/json:
-//  *             schema:
-//  *               type: object
-//  *               properties:
-//  *                 status:
-//  *                   type: string
-//  *       401:
-//  *         description: Unauthorized
-//  *       403:
-//  *         description: Access denied - Professional role required
-//  *       404:
-//  *         description: Professional not found
-//  *       500:
-//  *         description: Server error
-//  */
-// // FIXED: Using auth(['professional']) for professional-specific actions
-// router.put('/location', auth(['professional']), updateProfessionalLocation);
-=======
 /**
  * @swagger
  * /api/professionals/location:
@@ -199,23 +152,22 @@
  *     tags:
  *       - Professional
  *     summary: Update the professional's location
- *     security:
- *       - bearerAuth: []
- *     requestBody:
- *       required: true
- *       content:
- *         application/json:
- *           schema:
- *             type: object
- *             properties:
- *               coordinates:
- *                 type: array
- *                 items:
- *                   type: number
- *                 description: Coordinates (longitude, latitude)
- *               isAvailable:
- *                 type: boolean
- *                 description: Availability status of the professional
+ *     parameters:
+ *       - in: body
+ *         name: location
+ *         description: Location details of the professional
+ *         required: true
+ *         schema:
+ *           type: object
+ *           properties:
+ *             coordinates:
+ *               type: array
+ *               items:
+ *                 type: number
+ *               description: Coordinates (latitude, longitude)
+ *             isAvailable:
+ *               type: boolean
+ *               description: Availability status of the professional
  *     responses:
  *       200:
  *         description: Professional location updated successfully
@@ -226,18 +178,12 @@
  *               properties:
  *                 status:
  *                   type: string
- *       401:
- *         description: Unauthorized
- *       403:
- *         description: Access denied - Professional role required
  *       404:
  *         description: Professional not found
  *       500:
  *         description: Server error
  */
-// FIXED: Using auth(['professional']) for professional-specific actions
-router.put('/location', auth(['professional']), updateProfessionalLocation);
->>>>>>> 4f60cd1b
+router.put('/location', auth, updateProfessionalLocation);
 
 /**
  * @swagger
@@ -647,543 +593,38 @@
 // FIXED: Using auth(['professional']) instead of auth
 router.put('/profile', auth(['professional']), updateProfessionalProfile);
 
-// FIXED: Using auth(['admin']) for onboarding (assuming admin creates professionals)
-router.post('/onboard', auth(['admin']), async (req, res) => {
-  try {
-    console.log('👨‍💼 [PROF-ONBOARD] Admin onboarding new professional');
-    
-    // Add validation if professionalValidation exists
-    // const { error } = professionalValidation.onboarding.validate(req.body);
-    // if (error) {
-    //   return res.status(400).json({ error: error.details[0].message });
-    // }
-
-    const professional = await ProfessionalService.onboardProfessional(req.body);
-    
-    console.log('✅ Professional onboarded:', professional._id);
-    
-    res.status(201).json({
-      success: true,
-      message: 'Professional onboarded successfully',
-      professional
-    });
-  } catch (error) {
-    console.error('❌ Error onboarding professional:', error);
-    res.status(500).json({ 
-      success: false,
-      error: error.message 
-    });
-  }
-});
-
-// Alternative location update route (same as above but different path)
-// FIXED: Using auth(['professional']) instead of auth
-<<<<<<< HEAD
-// router.put('/location', auth(['professional']), async (req, res) => {
-//   try {
-//     console.log('📍 [PROF-LOCATION] Updating professional location');
-    
-//     const { coordinates, isAvailable } = req.body;
-    
-//     if (!coordinates || !Array.isArray(coordinates) || coordinates.length !== 2) {
-//       return res.status(400).json({
-//         success: false,
-//         error: 'Invalid coordinates format. Expected [longitude, latitude]'
-//       });
-//     }
-    
-//     await ProfessionalService.updateLocation(req.user._id, coordinates, isAvailable);
-    
-//     console.log('✅ Professional location updated');
-    
-//     res.json({ 
-//       success: true,
-//       message: 'Location updated successfully'
-//     });
-//   } catch (error) {
-//     console.error('❌ Error updating location:', error);
-//     res.status(500).json({ 
-//       success: false,
-//       error: error.message 
-//     });
-//   }
-// });
-
-// FIXED: Using auth(['professional']) instead of auth
-router.get('/metrics', auth(['professional']), async (req, res) => {
-  try {
-    console.log('📊 [PROF-METRICS] Getting professional metrics');
-    
-    const metrics = await ProfessionalService.trackPerformanceMetrics(req.user._id);
-    
-    console.log('✅ Professional metrics retrieved');
-    
-    res.json({
-      success: true,
-      metrics
-    });
-  } catch (error) {
-    console.error('❌ Error getting metrics:', error);
-    res.status(500).json({ 
-      success: false,
-      error: error.message 
-    });
-  }
-});
-
-// Debug routes for testing auth
-router.get('/test-professional-auth', auth(['professional']), (req, res) => {
-  console.log('🔐 [PROF-TEST] Professional auth test successful');
-  res.json({
-    success: true,
-    message: 'Professional auth working',
-    user: { 
-      id: req.user._id, 
-      role: req.userRole,
-      name: req.user.name || 'Professional User'
+router.post('/onboard', auth, async (req, res) => {
+    try {
+      const { error } = professionalValidation.onboarding.validate(req.body);
+      if (error) {
+        return res.status(400).json({ error: error.details[0].message });
+      }
+  
+      const professional = await ProfessionalService.onboardProfessional(req.body);
+      res.status(201).json(professional);
+    } catch (error) {
+      res.status(500).json({ error: error.message });
     }
   });
-});
-
-router.get('/test-admin-auth', auth(['admin']), (req, res) => {
-  console.log('🔐 [ADMIN-PROF-TEST] Admin auth test successful');
-  res.json({
-    success: true,
-    message: 'Admin auth working for professional routes',
-    user: { 
-      id: req.user._id, 
-      role: req.userRole,
-      name: req.user.name || 'Admin User'
+  
+  router.put('/location', auth, async (req, res) => {
+    try {
+      const { coordinates } = req.body;
+      await ProfessionalService.updateLocation(req.user._id, coordinates);
+      res.json({ success: true });
+    } catch (error) {
+      res.status(500).json({ error: error.message });
     }
   });
-});
-/**
- * @swagger
- * /api/professionals/location:
- *   put:
- *     summary: Update professional location and availability
- *     tags: [Professionals]
- *     security:
- *       - bearerAuth: []
- *     requestBody:
- *       required: true
- *       content:
- *         application/json:
- *           schema:
- *             type: object
- *             required:
- *               - coordinates
- *               - isAvailable
- *             properties:
- *               coordinates:
- *                 type: array
- *                 items:
- *                   type: number
- *                 description: Location coordinates [longitude, latitude]
- *                 example: [77.5946, 12.9716]
- *               isAvailable:
- *                 type: boolean
- *                 description: Availability status
- *                 example: true
- *               accuracy:
- *                 type: number
- *                 description: Location accuracy in meters
- *                 example: 10
- *     responses:
- *       200:
- *         description: Location updated successfully
- *       400:
- *         description: Invalid coordinates
- *       404:
- *         description: Professional not found
- *       500:
- *         description: Server error
- */
-router.put('/location', auth(['professional']), async (req, res) => {
-  try {
-    console.log('📍 [LOCATION-ROUTE] Route handler called!');
-    console.log('📍 [LOCATION-ROUTE] User from token:', JSON.stringify(req.user, null, 2));
-    console.log('📍 [LOCATION-ROUTE] Request body:', JSON.stringify(req.body, null, 2));
-
-    const { coordinates, isAvailable, accuracy } = req.body;
-
-    // Validate coordinates
-    if (!coordinates || !Array.isArray(coordinates) || coordinates.length !== 2) {
-      console.log('❌ [LOCATION-ROUTE] Invalid coordinates format');
-      return res.status(400).json({
-        success: false,
-        message: 'Invalid coordinates format. Expected [longitude, latitude]'
-      });
-    }
-
-    const [longitude, latitude] = coordinates;
-
-    // Validate coordinate values
-    if (
-      typeof longitude !== 'number' || 
-      typeof latitude !== 'number' ||
-      longitude < -180 || longitude > 180 ||
-      latitude < -90 || latitude > 90
-    ) {
-      console.log('❌ [LOCATION-ROUTE] Invalid coordinate values');
-      return res.status(400).json({
-        success: false,
-        message: 'Invalid coordinate values'
-      });
-    }
-
-    // Get the user ID from the token (the one that worked in auth middleware)
-    const userId = req.user._id || req.user.id;
-    console.log('🔍 [LOCATION-ROUTE] Searching for professional with ID:', userId);
-    console.log('🔍 [LOCATION-ROUTE] ID type:', typeof userId);
-
-    // Import mongoose to handle ObjectId conversion if needed
-    const mongoose = require('mongoose');
-    let searchId = userId;
-    
-    // Convert to ObjectId if it's a string
-    if (typeof userId === 'string') {
-      try {
-        searchId = new mongoose.Types.ObjectId(userId);
-        console.log('🔄 [LOCATION-ROUTE] Converted string ID to ObjectId:', searchId);
-      } catch (error) {
-        console.log('⚠️ [LOCATION-ROUTE] Could not convert to ObjectId, using string:', userId);
-        searchId = userId;
-      }
-    }
-
-    // Try multiple search methods to find the professional
-    console.log('🔍 [LOCATION-ROUTE] Method 1: Searching by _id...');
-    let professional = await Professional.findById(searchId);
-    
-    if (!professional) {
-      console.log('🔍 [LOCATION-ROUTE] Method 2: Searching by string ID...');
-      professional = await Professional.findById(userId);
-    }
-    
-    if (!professional) {
-      console.log('🔍 [LOCATION-ROUTE] Method 3: Searching by userId field...');
-      professional = await Professional.findOne({ userId: req.user.userId });
-    }
-
-    if (!professional) {
-      console.log('🔍 [LOCATION-ROUTE] Method 4: Searching with string conversion...');
-      professional = await Professional.findOne({ _id: userId.toString() });
-    }
-
-    // Debug: Let's see what's in the database
-    if (!professional) {
-      console.log('❌ [LOCATION-ROUTE] Professional still not found. Let me check the database...');
-      
-      // Get all professionals to debug
-      const allProfessionals = await Professional.find({}).select('_id name userId').limit(5);
-      console.log('📋 [LOCATION-ROUTE] Sample professionals in DB:');
-      allProfessionals.forEach(prof => {
-        console.log(`   - ID: ${prof._id} (${typeof prof._id}), Name: ${prof.name}, UserID: ${prof.userId}`);
-      });
-      
-      // Try one more search by exact match
-      console.log('🔍 [LOCATION-ROUTE] Method 5: Direct string search...');
-      professional = await Professional.findOne({ 
-        _id: '67cf175779f3c56aba6f0e01' 
-      });
-      
-      if (professional) {
-        console.log('✅ [LOCATION-ROUTE] Found with direct string search!');
-      }
-    }
-
-    if (!professional) {
-      console.log('❌ [LOCATION-ROUTE] Professional DEFINITIVELY not found');
-      return res.status(404).json({
-        success: false,
-        message: 'Professional not found',
-        debug: {
-          searchedIds: [userId, searchId, req.user.userId, '67cf175779f3c56aba6f0e01'],
-          userFromToken: req.user,
-          timestamp: new Date().toISOString()
-        }
-      });
-    }
-
-    console.log('✅ [LOCATION-ROUTE] Professional found:', professional.name);
-    console.log('📊 [LOCATION-ROUTE] Professional ID type:', typeof professional._id);
-
-    // Update location data
-    const updateData = {
-      currentLocation: {
-        type: 'Point',
-        coordinates: [longitude, latitude]
-      },
-      isAvailable: isAvailable,
-      updatedAt: new Date()
-    };
-
-    // Add accuracy if provided
-    if (accuracy && typeof accuracy === 'number') {
-      updateData.locationAccuracy = accuracy;
-    }
-
-    console.log('💾 [LOCATION-ROUTE] Updating professional with data:', updateData);
-
-    // Update the professional document using the found professional's ID
-    const updatedProfessional = await Professional.findByIdAndUpdate(
-      professional._id, // Use the ID from the found professional
-      updateData,
-      { new: true, runValidators: true }
-    );
-
-    if (!updatedProfessional) {
-      console.log('❌ [LOCATION-ROUTE] Update failed');
-      return res.status(500).json({
-        success: false,
-        message: 'Failed to update professional'
-      });
-    }
-
-    console.log('✅ [LOCATION-ROUTE] Professional updated successfully!');
-    console.log('📊 [LOCATION-ROUTE] New location:', updatedProfessional.currentLocation);
-    console.log('📊 [LOCATION-ROUTE] New availability:', updatedProfessional.isAvailable);
-
-    // Return success response
-    res.json({
-      success: true,
-      message: 'Location updated successfully',
-      data: {
-        professionalId: updatedProfessional._id,
-        currentLocation: updatedProfessional.currentLocation,
-        isAvailable: updatedProfessional.isAvailable,
-        lastUpdated: updatedProfessional.updatedAt
-      }
-    });
-
-  } catch (error) {
-    console.error('❌ [LOCATION-ROUTE] Error:', error);
-    console.error('❌ [LOCATION-ROUTE] Error stack:', error.stack);
-    res.status(500).json({
-      success: false,
-      message: 'Failed to update location',
-      error: process.env.NODE_ENV === 'development' ? error.message : 'Internal server error'
-    });
-  }
-});
-/**
- * @swagger
- * /api/professionals/availability:
- *   patch:
- *     summary: Toggle professional availability
- *     tags: [Professionals]
- *     security:
- *       - bearerAuth: []
- *     requestBody:
- *       required: true
- *       content:
- *         application/json:
- *           schema:
- *             type: object
- *             required:
- *               - isAvailable
- *             properties:
- *               isAvailable:
- *                 type: boolean
- *                 description: Availability status
- *                 example: true
- *     responses:
- *       200:
- *         description: Availability updated successfully
- *       404:
- *         description: Professional not found
- *       500:
- *         description: Server error
- */
-router.patch('/availability', auth(['professional']), async (req, res) => {
-  try {
-    console.log('🔄 [PROFESSIONALS-AVAILABILITY] Request from professional:', req.user._id);
-    
-    const { isAvailable } = req.body;
-
-    if (typeof isAvailable !== 'boolean') {
-      return res.status(400).json({
-        success: false,
-        message: 'isAvailable must be a boolean value'
-      });
-    }
-
-    // Find professional (try both methods)
-    let professional = await Professional.findById(req.user._id);
-    if (!professional) {
-      professional = await Professional.findOne({ userId: req.user._id });
-    }
-
-    if (!professional) {
-      return res.status(404).json({
-        success: false,
-        message: 'Professional not found'
-      });
-    }
-
-    // Update availability
-    const updatedProfessional = await Professional.findByIdAndUpdate(
-      professional._id,
-      { 
-        isAvailable: isAvailable,
-        updatedAt: new Date()
-      },
-      { new: true, runValidators: true }
-    );
-
-    console.log('✅ [PROFESSIONALS-AVAILABILITY] Availability updated successfully');
-
-    res.json({
-      success: true,
-      message: 'Availability updated successfully',
-      data: {
-        professionalId: updatedProfessional._id,
-        isAvailable: updatedProfessional.isAvailable,
-        lastUpdated: updatedProfessional.updatedAt
-      }
-    });
-
-  } catch (error) {
-    console.error('❌ [PROFESSIONALS-AVAILABILITY] Error:', error);
-    res.status(500).json({
-      success: false,
-      message: 'Failed to update availability',
-      error: process.env.NODE_ENV === 'development' ? error.message : 'Internal server error'
-    });
-  }
-});
-
-/**
- * @swagger
- * /api/professionals/availability:
- *   get:
- *     summary: Get professional availability status
- *     tags: [Professionals]
- *     security:
- *       - bearerAuth: []
- *     responses:
- *       200:
- *         description: Availability status retrieved successfully
- *       404:
- *         description: Professional not found
- *       500:
- *         description: Server error
- */
-router.get('/availability', auth(['professional']), async (req, res) => {
-  try {
-    // Find professional (try both methods)
-    let professional = await Professional.findById(req.user._id)
-      .select('isAvailable currentLocation updatedAt');
-    
-    if (!professional) {
-      professional = await Professional.findOne({ userId: req.user._id })
-        .select('isAvailable currentLocation updatedAt');
-    }
-
-    if (!professional) {
-      return res.status(404).json({
-        success: false,
-        message: 'Professional not found'
-      });
-    }
-
-    res.json({
-      success: true,
-      data: {
-        isAvailable: professional.isAvailable || false,
-        currentLocation: professional.currentLocation || null,
-        lastUpdated: professional.updatedAt
-      }
-    });
-
-  } catch (error) {
-    console.error('❌ [PROFESSIONALS-AVAILABILITY] Error:', error);
-    res.status(500).json({
-      success: false,
-      message: 'Failed to get availability status',
-      error: process.env.NODE_ENV === 'development' ? error.message : 'Internal server error'
-    });
-  }
-=======
-router.put('/location', auth(['professional']), async (req, res) => {
-  try {
-    console.log('📍 [PROF-LOCATION] Updating professional location');
-    
-    const { coordinates, isAvailable } = req.body;
-    
-    if (!coordinates || !Array.isArray(coordinates) || coordinates.length !== 2) {
-      return res.status(400).json({
-        success: false,
-        error: 'Invalid coordinates format. Expected [longitude, latitude]'
-      });
-    }
-    
-    await ProfessionalService.updateLocation(req.user._id, coordinates, isAvailable);
-    
-    console.log('✅ Professional location updated');
-    
-    res.json({ 
-      success: true,
-      message: 'Location updated successfully'
-    });
-  } catch (error) {
-    console.error('❌ Error updating location:', error);
-    res.status(500).json({ 
-      success: false,
-      error: error.message 
-    });
-  }
-});
-
-// FIXED: Using auth(['professional']) instead of auth
-router.get('/metrics', auth(['professional']), async (req, res) => {
-  try {
-    console.log('📊 [PROF-METRICS] Getting professional metrics');
-    
-    const metrics = await ProfessionalService.trackPerformanceMetrics(req.user._id);
-    
-    console.log('✅ Professional metrics retrieved');
-    
-    res.json({
-      success: true,
-      metrics
-    });
-  } catch (error) {
-    console.error('❌ Error getting metrics:', error);
-    res.status(500).json({ 
-      success: false,
-      error: error.message 
-    });
-  }
-});
-
-// Debug routes for testing auth
-router.get('/test-professional-auth', auth(['professional']), (req, res) => {
-  console.log('🔐 [PROF-TEST] Professional auth test successful');
-  res.json({
-    success: true,
-    message: 'Professional auth working',
-    user: { 
-      id: req.user._id, 
-      role: req.userRole,
-      name: req.user.name || 'Professional User'
+  
+  router.get('/metrics', auth, async (req, res) => {
+    try {
+      const metrics = await ProfessionalService.trackPerformanceMetrics(req.user._id);
+      res.json(metrics);
+    } catch (error) {
+      res.status(500).json({ error: error.message });
     }
   });
-});
-
-router.get('/test-admin-auth', auth(['admin']), (req, res) => {
-  console.log('🔐 [ADMIN-PROF-TEST] Admin auth test successful');
-  res.json({
-    success: true,
-    message: 'Admin auth working for professional routes',
-    user: { 
-      id: req.user._id, 
-      role: req.userRole,
-      name: req.user.name || 'Admin User'
-    }
-  });
->>>>>>> 4f60cd1b
-});
+  
 
 module.exports = router;